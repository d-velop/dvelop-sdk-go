// Package idp contains functions for the authentication process with the IdentityProviderApp
package idp

import (
	"context"
	"encoding/json"
	"errors"
	"fmt"
	"io/ioutil"
	"net/http"
	"net/url"
	"regexp"
	"strconv"
	"strings"
	"time"

	"github.com/d-velop/dvelop-sdk-go/idp/scim"
<<<<<<< HEAD

	"strconv"
	"strings"

=======
>>>>>>> 5346078a
	"github.com/patrickmn/go-cache"
)

type contextKey string

const principalKey = contextKey("Principal")
const authSessionIdKey = contextKey("AuthSessionId")

// HandleAuth authenticates the user using the IdentityProviderApp
//
// If the user is already logged in the credentials of the user are taken from the http request.
// Otherwise the request is redirected to the IdentityProvider for authentication and redirected back to
// the resource which has been originally invoked.
// If the user is logged in successfully information about the user (principal) and the authSession can be
// taken from the context.
// The parameter allowExternalValidation determines if the handler accepts external users. External users
// are those who have been successfully authenticated by an external identity provider such as Google, but
// have NOT been added to the pool of known users of this particular d.velop cloud tenant so far.
// USE THIS FEATURE WITH CAUTION. You don't know much about external users and should restrict the rights
// of external users to a minimum if you must allow access for external users at all. If external users are
// enabled (allowExternalValidation is true) the principal struct representing an external user doesn't
// provide any information apart from the e-mail address and a the reserved group ID '3E093BE5-CCCE-435D-99F8-544656B98681'
// which marks the user as an external user which is unknown to the system. This group ID can be used to
// distinguish external from internal users.
// If you are unsure, you should set allowExternalValidation to false, as you usually don't want external users to access your app.
//
// Example:
//	func main() {
//		// allow user which is authenticated by Open ID Connect provider
//		allowExternalValidation := true
//		mux := http.NewServeMux()
//		mux.Handle("/hello", idp.HandleAuth(tenant.SystemBaseUriFromCtx, tenant.IdFromCtx, allowExternalValidation, logerror, loginfo)(helloHandler()))
//	}
//
//	func helloHandler() http.Handler {
//		return http.HandlerFunc(func(w http.ResponseWriter, r *http.Request) {
//			// get user from context
//			principal,_ := idp.PrincipalFromCtx(r.Context())
//			// get authSessionId From context
//			authSessionId,_ := idp.AuthSessionIdFromCtx(r.Context())
//			fmt.Fprintf(w, "Hello %v your authsessionId is %v", principal.DisplayName, authSessionId)
//		})
//	}
func HandleAuth(getSystemBaseUriFromCtx, getTenantIdFromCtx func(ctx context.Context) (string, error), allowExternalValidation bool, logerror, loginfo func(ctx context.Context, logmessage string)) func(http.Handler) http.Handler {
	return func(next http.Handler) http.Handler {
		return http.HandlerFunc(func(rw http.ResponseWriter, req *http.Request) {
			ctx := req.Context()
			authSessionId, aErr := authSessionIdFrom(ctx, req, loginfo)
			if aErr != nil {
				logerror(ctx, fmt.Sprintf("error reading authSessionId from request because: %v\n", aErr))
				http.Error(rw, http.StatusText(http.StatusInternalServerError), http.StatusInternalServerError)
				return
			}
			if authSessionId == "" {
				acceptHeader := req.Header.Get("Accept")
				if !isTextHtmlAccepted(acceptHeader) {
					rw.WriteHeader(http.StatusUnauthorized)
					rw.Header().Set("WWW-Authenticate", "Bearer")
					return
				}

				switch req.Method {
				case "POST", "PUT", "DELETE", "PATCH":
					rw.WriteHeader(http.StatusUnauthorized)
					rw.Header().Set("WWW-Authenticate", "Bearer")
				default:
					redirectToIdpLogin(rw, req)
				}
				return
			}
			systemBaseUri, gSBErr := getSystemBaseUriFromCtx(ctx)
			if gSBErr != nil {
				logerror(ctx, fmt.Sprintf("error reading SystemBaseUri from context because: %v\n", gSBErr))
				http.Error(rw, http.StatusText(http.StatusInternalServerError), http.StatusInternalServerError)
				return
			}
			tenantId, gTErr := getTenantIdFromCtx(req.Context())
			if gTErr != nil {
				logerror(ctx, fmt.Sprintf("error reading TenandId from context because: %v\n", gTErr))
				http.Error(rw, http.StatusText(http.StatusInternalServerError), http.StatusInternalServerError)
				return
			}
			principal, gPErr := getPrincipalFromIdp(ctx, systemBaseUri, authSessionId, tenantId, loginfo, allowExternalValidation)
			if gPErr != nil {
				if gPErr == errInvalidAuthSessionId {
					redirectToIdpLogin(rw, req)
				} else if gPErr == errExternalValidationNotAllowed {
					loginfo(ctx, fmt.Sprintf("external user tries to access a resource and doesn't have sufficient rights."))
					http.Error(rw, http.StatusText(http.StatusForbidden), http.StatusForbidden)
				} else {
					logerror(ctx, fmt.Sprintf("error getting principal from Identityprovider because: %v\n", gPErr))
					http.Error(rw, http.StatusText(http.StatusInternalServerError), http.StatusInternalServerError)
				}
				return
			}
			ctx = context.WithValue(ctx, authSessionIdKey, authSessionId)
			ctx = context.WithValue(ctx, principalKey, principal)
			next.ServeHTTP(rw, req.WithContext(ctx))
		})
	}
}

func redirectToIdpLogin(rw http.ResponseWriter, req *http.Request) {
	const redirectionBase = "/identityprovider/login?redirect="
	rw.Header().Set("Location", redirectionBase+url.QueryEscape(req.URL.String()))
	rw.WriteHeader(http.StatusFound)
}

var httpClient = &http.Client{}

var errInvalidAuthSessionId = errors.New("invalid AuthSessionId")

var errExternalValidationNotAllowed = errors.New("external validation not allowed")

var userCache = cache.New(1*time.Minute, 5*time.Minute)

var maxAgeRegex = regexp.MustCompile(`(?i)max-age=([^,\s]*)`) // cf. https://regex101.com/

func isTextHtmlAccepted(header string) bool {

	trimmedHeader := strings.TrimSpace(header)
	if trimmedHeader == "" {
		return true
	}

	acceptableTypes := strings.Split(trimmedHeader, ",")
	for _, a := range acceptableTypes {
		parts := strings.SplitN(a, ";", 2)
		t := strings.TrimSpace(parts[0])

		if t == "*/*" || t == "text/*" {
			t = "text/html"
		}

		q := 1.0
		if len(parts) == 2 && len(parts[1]) > 2 {
			qPart := strings.TrimSpace(parts[1][3:])
			var err error
			q, err = strconv.ParseFloat(qPart, 64)
			if err != nil {
				q = 0
			}
		}

		if (t == "text/html") && (q > 0.0) {
			return true
		}
	}

	return false
}

func isPrincipalExternalUser(p scim.Principal) bool {
	for _, group := range p.Groups {
		if strings.ToUpper(group.Value) == "3E093BE5-CCCE-435D-99F8-544656B98681" {
			return true
		}
	}
	return false
}

func validateEndpointFor(systemBaseUriString string, allowExternalValidation bool) (*url.URL, error) {
	validateEndpointString := "/identityprovider/validate"
	if allowExternalValidation {
		validateEndpointString = fmt.Sprintf("%v?allowExternalValidation=true", validateEndpointString)
	}
	validateEndpoint, vPErr := url.Parse(validateEndpointString)
	if vPErr != nil {
		return nil, fmt.Errorf("%v", vPErr)
	}
	base, sBPErr := url.Parse(systemBaseUriString)
	if sBPErr != nil {
		return nil, fmt.Errorf("invalid SystemBaseUri '%v' because: %v", systemBaseUriString, sBPErr)
	}
	return base.ResolveReference(validateEndpoint), nil
}

func getPrincipalFromIdp(ctx context.Context, systemBaseUriString string, authSessionId string, tenantId string, loginfo func(ctx context.Context, logmessage string), allowExternalValidation bool) (scim.Principal, error) {
	cacheKey := fmt.Sprintf("%v/%v", tenantId, authSessionId)
	co, found := userCache.Get(cacheKey)
	if found {
		p := co.(scim.Principal)
		loginfo(ctx, fmt.Sprintf("taking user info for user '%v' from in memory cache.\n", p.Id))
		return p, nil
	}

	validateEndpoint, vEErr := validateEndpointFor(systemBaseUriString, allowExternalValidation)
	if vEErr != nil {
		return scim.Principal{}, vEErr
	}

	req, nRErr := http.NewRequest("GET", validateEndpoint.String(), nil)
	if nRErr != nil {
		return scim.Principal{}, fmt.Errorf("can't create http request for '%v' because: %v", validateEndpoint.String(), nRErr)
	}
	req.Header.Set("Authorization", "Bearer "+authSessionId)
	response, doErr := httpClient.Do(req)
	if doErr != nil {
		return scim.Principal{}, fmt.Errorf("error calling http GET on '%v' because: %v", validateEndpoint.String(), doErr)
	}
	defer response.Body.Close()

	switch response.StatusCode {
	case http.StatusOK:
		var p scim.Principal
		decErr := json.NewDecoder(response.Body).Decode(&p)
		if decErr != nil {
			return scim.Principal{}, fmt.Errorf("response from Identityprovider '%v' is no valid JSON because: %v", validateEndpoint.String(), decErr)
		}
		if p.Id == "" && !isPrincipalExternalUser(p) {
			return scim.Principal{}, errors.New("principal returned by identityprovider has no Id")
		}

		var validFor time.Duration = 0
		cacheControlHeader := response.Header.Get("Cache-Control")
		matches := maxAgeRegex.FindStringSubmatch(cacheControlHeader)
		if matches != nil {
			d, err := time.ParseDuration(matches[1] + "s")
			if err == nil {
				validFor = d
			}
		}
		if validFor > 0 {
			userCache.Set(cacheKey, p, validFor)
		}
		return p, nil
	case http.StatusUnauthorized:
		return scim.Principal{}, errInvalidAuthSessionId
	case http.StatusForbidden:
		return scim.Principal{}, errExternalValidationNotAllowed
	default:
		responseMsg, err := ioutil.ReadAll(response.Body)
		responseString := ""
		if err == nil {
			responseString = string(responseMsg)
		}
		return scim.Principal{}, fmt.Errorf(fmt.Sprintf("Identityprovider '%v' returned HTTP-Statuscode '%v' and message '%v'",
			response.Request.URL, response.StatusCode, string(responseString)))
	}
}

var bearerTokenRegex = regexp.MustCompile("^(?i)bearer (.*)$") // cf. https://regex101.com/

func authSessionIdFrom(ctx context.Context, req *http.Request, loginfo func(ctx context.Context, logmessage string)) (string, error) {
	authorizationHeader := req.Header.Get("Authorization")
	matches := bearerTokenRegex.FindStringSubmatch(authorizationHeader)
	if matches != nil {
		return matches[1], nil
	}

	const authSessionId = "AuthSessionId"
	for _, cookie := range req.Cookies() {
		if cookie.Name == authSessionId {
			// cookie is URL encoded cf. https://developer.mozilla.org/en-US/docs/Web/HTTP/Headers/Set-Cookie
			value, err := url.QueryUnescape(cookie.Value)
			if err != nil {
				return "", fmt.Errorf("value '%v' of '%v'-cookie is no valid url escaped string because: %v", cookie.Value, cookie.Name, err)
			}
			return string(value), nil
		}
	}
	loginfo(ctx, fmt.Sprintf("no AuthSessionId found because there is no bearer authorization header and no AuthSessionId Cookie\n"))
	return "", nil
}

func PrincipalFromCtx(ctx context.Context) (scim.Principal, error) {
	principal, ok := ctx.Value(principalKey).(scim.Principal)
	if !ok {
		return scim.Principal{}, errors.New("no principal on context")
	}
	return principal, nil
}

func AuthSessionIdFromCtx(ctx context.Context) (string, error) {
	authSessionId, ok := ctx.Value(authSessionIdKey).(string)
	if !ok {
		return "", errors.New("no authSessionId on context")
	}
	return authSessionId, nil
}<|MERGE_RESOLUTION|>--- conflicted
+++ resolved
@@ -15,13 +15,10 @@
 	"time"
 
 	"github.com/d-velop/dvelop-sdk-go/idp/scim"
-<<<<<<< HEAD
 
 	"strconv"
 	"strings"
 
-=======
->>>>>>> 5346078a
 	"github.com/patrickmn/go-cache"
 )
 
