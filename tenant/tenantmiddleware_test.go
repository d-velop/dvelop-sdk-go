package tenant_test

import (
	"context"
	"crypto/hmac"
	"crypto/sha256"
	"encoding/base64"
	"fmt"
	"net/http"
	"net/http/httptest"
	"testing"

	"github.com/d-velop/dvelop-sdk-go/tenant"
<<<<<<< HEAD

	"encoding/base64"

	"crypto/hmac"
	"crypto/sha256"
=======
>>>>>>> 5346078a
)

const systemBaseUriHeader = "x-dv-baseuri"
const tenantIdHeader = "x-dv-tenant-id"
const signatureHeader = "x-dv-sig-1"
const defaultSystemBaseUri = "https://default.example.com"

func TestBaseUriHeaderAndEmptyDefaultBaseUri_UsesHeader(t *testing.T) {
	req, err := http.NewRequest("GET", "/myresource/sub", nil)
	if err != nil {
		t.Fatal(err)
	}
	const systemBaseUriFromHeader = "https://sample.example.com"
	req.Header.Set(systemBaseUriHeader, systemBaseUriFromHeader)
	req.Header.Set(signatureHeader, base64Signature(systemBaseUriFromHeader, signatureKey))
	handlerSpy := handlerSpy{}
	responseSpy := responseSpy{httptest.NewRecorder()}

	tenant.AddToCtx("", signatureKey)(&handlerSpy).ServeHTTP(responseSpy, req)

	if err := responseSpy.assertStatusCodeIs(http.StatusOK); err != nil {
		t.Error(err)
	}
	if err := handlerSpy.assertBaseUriIs(systemBaseUriFromHeader); err != nil {
		t.Error(err)
	}
}

func TestNoBaseUriHeaderAndDefaultBaseUri_UsesDefaultBaseUri(t *testing.T) {
	req, err := http.NewRequest("GET", "/myresource/sub", nil)
	if err != nil {
		t.Fatal(err)
	}
	handlerSpy := handlerSpy{}
	responseSpy := responseSpy{httptest.NewRecorder()}

	tenant.AddToCtx(defaultSystemBaseUri, signatureKey)(&handlerSpy).ServeHTTP(responseSpy, req)

	if err := responseSpy.assertStatusCodeIs(http.StatusOK); err != nil {
		t.Error(err)
	}
	if err := handlerSpy.assertBaseUriIs(defaultSystemBaseUri); err != nil {
		t.Error(err)
	}
}

func TestBaseUriHeaderAndDefaultBaseUri_UsesHeader(t *testing.T) {
	req, err := http.NewRequest("GET", "/myresource/sub", nil)
	if err != nil {
		t.Fatal(err)
	}
	const systemBaseUriFromHeader = "https://header.example.com"
	req.Header.Set(systemBaseUriHeader, systemBaseUriFromHeader)
	req.Header.Set(signatureHeader, base64Signature(systemBaseUriFromHeader, signatureKey))
	handlerSpy := handlerSpy{}
	responseSpy := responseSpy{httptest.NewRecorder()}

	tenant.AddToCtx(defaultSystemBaseUri, signatureKey)(&handlerSpy).ServeHTTP(responseSpy, req)

	if err := responseSpy.assertStatusCodeIs(http.StatusOK); err != nil {
		t.Error(err)
	}
	if err := handlerSpy.assertBaseUriIs(systemBaseUriFromHeader); err != nil {
		t.Error(err)
	}
}

func TestNoBaseUriHeaderAndEmptyDefaultBaseUri_DoesntAddBaseUriToContext(t *testing.T) {
	req, err := http.NewRequest("GET", "/myresource/sub", nil)
	if err != nil {
		t.Fatal(err)
	}
	handlerSpy := handlerSpy{}

	tenant.AddToCtx("", signatureKey)(&handlerSpy).ServeHTTP(httptest.NewRecorder(), req)

	if err := handlerSpy.assertErrorReadingSystemBaseUri(); err != nil {
		t.Error(err)
	}
}

func TestTenantIdHeader_UsesHeader(t *testing.T) {
	req, err := http.NewRequest("GET", "/myresource/sub", nil)
	if err != nil {
		t.Fatal(err)
	}
	const tenantIdFromHeader = "a12be5"
	req.Header.Set(tenantIdHeader, tenantIdFromHeader)
	req.Header.Set(signatureHeader, base64Signature(tenantIdFromHeader, signatureKey))
	handlerSpy := handlerSpy{}
	responseSpy := responseSpy{httptest.NewRecorder()}

	tenant.AddToCtx("", signatureKey)(&handlerSpy).ServeHTTP(responseSpy, req)

	if err := responseSpy.assertStatusCodeIs(http.StatusOK); err != nil {
		t.Error(err)
	}
	if err := handlerSpy.assertTenantIdIs(tenantIdFromHeader); err != nil {
		t.Error(err)
	}
}

func TestNoTenantIdHeader_UsesTenantIdZero(t *testing.T) {
	req, err := http.NewRequest("GET", "/myresource/sub", nil)
	if err != nil {
		t.Fatal(err)
	}
	handlerSpy := handlerSpy{}
	responseSpy := responseSpy{httptest.NewRecorder()}

	tenant.AddToCtx("", signatureKey)(&handlerSpy).ServeHTTP(responseSpy, req)

	if err := responseSpy.assertStatusCodeIs(http.StatusOK); err != nil {
		t.Error(err)
	}
	if err := handlerSpy.assertTenantIdIs("0"); err != nil {
		t.Error(err)
	}
}

func TestTenantIdHeaderAndBaseUriHeader_UsesHeaders(t *testing.T) {
	req, err := http.NewRequest("GET", "/myresource/sub", nil)
	if err != nil {
		t.Fatal(err)
	}
	const tenantIdFromHeader = "a12be5"
	req.Header.Set(tenantIdHeader, tenantIdFromHeader)
	const systemBaseUriFromHeader = "https://header.example.com"
	req.Header.Set(systemBaseUriHeader, systemBaseUriFromHeader)
	req.Header.Set(signatureHeader, base64Signature(systemBaseUriFromHeader+tenantIdFromHeader, signatureKey))
	handlerSpy := handlerSpy{}
	responseSpy := responseSpy{httptest.NewRecorder()}

	tenant.AddToCtx(defaultSystemBaseUri, signatureKey)(&handlerSpy).ServeHTTP(responseSpy, req)

	if err := responseSpy.assertStatusCodeIs(http.StatusOK); err != nil {
		t.Error(err)
	}
	if err := handlerSpy.assertTenantIdIs(tenantIdFromHeader); err != nil {
		t.Error(err)
	}
	if err := handlerSpy.assertBaseUriIs(systemBaseUriFromHeader); err != nil {
		t.Error(err)
	}
}

func TestTenantIdHeaderAndNoBaseUriHeader_UsesTenantIdHeaderAndDefaultSystemBaseUri(t *testing.T) {
	req, err := http.NewRequest("GET", "/myresource/sub", nil)
	if err != nil {
		t.Fatal(err)
	}
	const tenantIdFromHeader = "a12be5"
	req.Header.Set(tenantIdHeader, tenantIdFromHeader)
	req.Header.Set(signatureHeader, base64Signature(tenantIdFromHeader, signatureKey))
	handlerSpy := handlerSpy{}
	responseSpy := responseSpy{httptest.NewRecorder()}

	tenant.AddToCtx(defaultSystemBaseUri, signatureKey)(&handlerSpy).ServeHTTP(responseSpy, req)

	if err := responseSpy.assertStatusCodeIs(http.StatusOK); err != nil {
		t.Error(err)
	}
	if err := handlerSpy.assertTenantIdIs(tenantIdFromHeader); err != nil {
		t.Error(err)
	}
	if err := handlerSpy.assertBaseUriIs(defaultSystemBaseUri); err != nil {
		t.Error(err)
	}
}

func TestNoHeadersButDefaultSystemBaseUri_UsesDefaultBaseUriAndTenantIdZero(t *testing.T) {
	req, err := http.NewRequest("GET", "/myresource/sub", nil)
	if err != nil {
		t.Fatal(err)
	}
	handlerSpy := handlerSpy{}
	responseSpy := responseSpy{httptest.NewRecorder()}

	tenant.AddToCtx(defaultSystemBaseUri, signatureKey)(&handlerSpy).ServeHTTP(responseSpy, req)

	if err := responseSpy.assertStatusCodeIs(http.StatusOK); err != nil {
		t.Error(err)
	}
	if err := handlerSpy.assertTenantIdIs("0"); err != nil {
		t.Error(err)
	}
	if err := handlerSpy.assertBaseUriIs(defaultSystemBaseUri); err != nil {
		t.Error(err)
	}
}

func TestNoHeadersButDefaultSystemBaseUriAndNoSignatureSecretKey_UsesDefaultBaseUriAndTenantIdZero(t *testing.T) {
	req, err := http.NewRequest("GET", "/myresource/sub", nil)
	if err != nil {
		t.Fatal(err)
	}
	handlerSpy := handlerSpy{}
	responseSpy := responseSpy{httptest.NewRecorder()}

	tenant.AddToCtx(defaultSystemBaseUri, nil)(&handlerSpy).ServeHTTP(responseSpy, req)

	if err := responseSpy.assertStatusCodeIs(http.StatusOK); err != nil {
		t.Error(err)
	}
	if err := handlerSpy.assertTenantIdIs("0"); err != nil {
		t.Error(err)
	}
	if err := handlerSpy.assertBaseUriIs(defaultSystemBaseUri); err != nil {
		t.Error(err)
	}
}

func TestWrongDataSignedWithValidSignatureKey_Returns403(t *testing.T) {
	req, err := http.NewRequest("GET", "/myresource/sub", nil)
	if err != nil {
		t.Fatal(err)
	}
	const systemBaseUriFromHeader = "https://sample.example.com"
	req.Header.Set(systemBaseUriHeader, systemBaseUriFromHeader)
	const tenantIdFromHeader = "a12be5"
	req.Header.Set(tenantIdHeader, tenantIdFromHeader)
	req.Header.Set(signatureHeader, base64Signature("wrong data", signatureKey))
	handlerSpy := handlerSpy{}
	responseSpy := responseSpy{httptest.NewRecorder()}

	tenant.AddToCtx("", signatureKey)(&handlerSpy).ServeHTTP(responseSpy, req)

	if err := responseSpy.assertStatusCodeIs(http.StatusForbidden); err != nil {
		t.Error(err)
	}
	if handlerSpy.hasBeenCalled {
		t.Error("inner handler should not have been called")
	}
}

func TestNoneBase64Signature_Returns403(t *testing.T) {
	req, err := http.NewRequest("GET", "/myresource/sub", nil)
	if err != nil {
		t.Fatal(err)
	}
	const systemBaseUriFromHeader = "https://sample.example.com"
	req.Header.Set(systemBaseUriHeader, systemBaseUriFromHeader)
	const tenantIdFromHeader = "a12be5"
	req.Header.Set(tenantIdHeader, tenantIdFromHeader)
	req.Header.Set(signatureHeader, "abc+(9-!")
	handlerSpy := handlerSpy{}
	responseSpy := responseSpy{httptest.NewRecorder()}

	tenant.AddToCtx("", signatureKey)(&handlerSpy).ServeHTTP(responseSpy, req)

	if err := responseSpy.assertStatusCodeIs(http.StatusForbidden); err != nil {
		t.Error(err)
	}
	if handlerSpy.hasBeenCalled {
		t.Error("inner handler should not have been called")
	}
}

func TestWrongSignatureKey_Returns403(t *testing.T) {
	req, err := http.NewRequest("GET", "/myresource/sub", nil)
	if err != nil {
		t.Fatal(err)
	}
	const systemBaseUriFromHeader = "https://sample.example.com"
	req.Header.Set(systemBaseUriHeader, systemBaseUriFromHeader)
	const tenantIdFromHeader = "a12be5"
	req.Header.Set(tenantIdHeader, tenantIdFromHeader)
	wrongSignatureKey := []byte{167, 219, 144, 209, 189, 1, 178, 73, 139, 47, 21, 236, 142, 56, 71, 245, 43, 188, 163, 52, 239, 102, 94, 153, 255, 159, 199, 149, 163, 145, 161, 24}
	req.Header.Set(signatureHeader, base64Signature(systemBaseUriFromHeader+tenantIdFromHeader, wrongSignatureKey))
	handlerSpy := handlerSpy{}
	responseSpy := responseSpy{httptest.NewRecorder()}

	tenant.AddToCtx("", signatureKey)(&handlerSpy).ServeHTTP(responseSpy, req)

	if err := responseSpy.assertStatusCodeIs(http.StatusForbidden); err != nil {
		t.Error(err)
	}
	if handlerSpy.hasBeenCalled {
		t.Error("inner handler should not have been called")
	}
}

func TestHeadersWithoutSignature_Returns403(t *testing.T) {
	req, err := http.NewRequest("GET", "/myresource/sub", nil)
	if err != nil {
		t.Fatal(err)
	}
	const systemBaseUriFromHeader = "https://sample.example.com"
	req.Header.Set(systemBaseUriHeader, systemBaseUriFromHeader)
	const tenantIdFromHeader = "a12be5"
	req.Header.Set(tenantIdHeader, tenantIdFromHeader)
	handlerSpy := handlerSpy{}
	responseSpy := responseSpy{httptest.NewRecorder()}

	tenant.AddToCtx("", signatureKey)(&handlerSpy).ServeHTTP(responseSpy, req)

	if err := responseSpy.assertStatusCodeIs(http.StatusForbidden); err != nil {
		t.Error(err)
	}
	if handlerSpy.hasBeenCalled {
		t.Error("inner handler should not have been called")
	}
}

func TestHeadersAndNoSignatureSecretKey_Returns500(t *testing.T) {
	req, err := http.NewRequest("GET", "/myresource/sub", nil)
	if err != nil {
		t.Fatal(err)
	}
	const systemBaseUriFromHeader = "https://sample.example.com"
	req.Header.Set(systemBaseUriHeader, systemBaseUriFromHeader)
	const tenantIdFromHeader = "a12be5"
	req.Header.Set(tenantIdHeader, tenantIdFromHeader)
	req.Header.Set(signatureHeader, base64Signature(systemBaseUriFromHeader+tenantIdFromHeader, signatureKey))
	handlerSpy := handlerSpy{}
	responseSpy := responseSpy{httptest.NewRecorder()}

	tenant.AddToCtx("", nil)(&handlerSpy).ServeHTTP(responseSpy, req)

	if err := responseSpy.assertStatusCodeIs(http.StatusInternalServerError); err != nil {
		t.Error(err)
	}
	if handlerSpy.hasBeenCalled {
		t.Error("inner handler should not have been called")
	}
}

func TestNoIdOnContext_SetId_ReturnsContextWithId(t *testing.T) {
	ctx := tenant.SetId(context.Background(), "123ABC")
	if id, _ := tenant.IdFromCtx(ctx); id != "123ABC" {
		t.Errorf("got wrong tenantId from context: got %v want %v", id, "123ABC")
	}
}

func TestIdOnContext_SetId_ReturnsContextWithNewId(t *testing.T) {
	ctx := tenant.SetId(context.Background(), "123ABC")
	ctx = tenant.SetId(ctx, "XYZ")
	if id, _ := tenant.IdFromCtx(ctx); id != "XYZ" {
		t.Errorf("got wrong tenantId from context: got %v want %v", id, "XYZ")
	}
}

func TestSystemBaseUriOnContext_SetSystemBaseUri_ReturnsContextWithSystemBaseUri(t *testing.T) {
	ctx := tenant.SetSystemBaseUri(context.Background(), "https://xyz.example.com")
	if u, _ := tenant.SystemBaseUriFromCtx(ctx); u != "https://xyz.example.com" {
		t.Errorf("got wrong systemBaseUri from context: got %v want %v", u, "https://xyz.example.com")
	}
}

func TestSystemBaseUriOnContext_SetSystemBaseUri_ReturnsContextWithNewSystemBaseUri(t *testing.T) {
	ctx := tenant.SetSystemBaseUri(context.Background(), "https://xyz.example.com")
	ctx = tenant.SetSystemBaseUri(context.Background(), "https://abc.example.com")
	if u, _ := tenant.SystemBaseUriFromCtx(ctx); u != "https://abc.example.com" {
		t.Errorf("got wrong systemBaseUri from context: got %v want %v", u, "https://abc.example.com")
	}
}

var signatureKey = []byte{166, 219, 144, 209, 189, 1, 178, 73, 139, 47, 21, 236, 142, 56, 71, 245, 43, 188, 163, 52, 239, 102, 94, 153, 255, 159, 199, 149, 163, 145, 161, 24}

func base64Signature(message string, sigKey []byte) string {
	mac := hmac.New(sha256.New, sigKey)
	mac.Write([]byte(message))
	return base64.StdEncoding.EncodeToString(mac.Sum(nil))
}

type handlerSpy struct {
	systemBaseUri             string
	tenantId                  string
	errorReadingSystemBaseUri error
	errorReadingTenantId      error
	hasBeenCalled             bool
}

func (spy *handlerSpy) ServeHTTP(rw http.ResponseWriter, r *http.Request) {
	spy.hasBeenCalled = true
	spy.systemBaseUri, spy.errorReadingSystemBaseUri = tenant.SystemBaseUriFromCtx(r.Context())
	spy.tenantId, spy.errorReadingTenantId = tenant.IdFromCtx(r.Context())
}

func (spy *handlerSpy) assertBaseUriIs(expected string) error {
	if spy.systemBaseUri != expected {
		return fmt.Errorf("handler set wrong systemBaseUri on context: got %v want %v", spy.systemBaseUri, expected)
	}
	return nil
}

func (spy *handlerSpy) assertTenantIdIs(expected string) error {
	if spy.tenantId != expected {
		return fmt.Errorf("handler set wrong tenantId on context: got %v want %v", spy.tenantId, expected)
	}
	return nil
}

func (spy *handlerSpy) assertErrorReadingSystemBaseUri() error {
	if spy.errorReadingSystemBaseUri == nil {
		return fmt.Errorf("expected error while reading systemBaseUri from context")
	}
	return nil
}

func (spy *handlerSpy) assertErrorReadingTenantId() error {
	if spy.errorReadingTenantId == nil {
		return fmt.Errorf("expected error while reading tenantId from context")
	}
	return nil
}

type responseSpy struct {
	*httptest.ResponseRecorder
}

func (spy *responseSpy) assertStatusCodeIs(expectedStatusCode int) error {
	if status := spy.Code; status != expectedStatusCode {
		return fmt.Errorf("handler returned wrong status code: got %v want %v", status, expectedStatusCode)
	}
	return nil
}<|MERGE_RESOLUTION|>--- conflicted
+++ resolved
@@ -11,14 +11,11 @@
 	"testing"
 
 	"github.com/d-velop/dvelop-sdk-go/tenant"
-<<<<<<< HEAD
 
 	"encoding/base64"
 
 	"crypto/hmac"
 	"crypto/sha256"
-=======
->>>>>>> 5346078a
 )
 
 const systemBaseUriHeader = "x-dv-baseuri"
